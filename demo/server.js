--- conflicted
+++ resolved
@@ -58,12 +58,6 @@
           } else {
             promise = webPush.sendNotification(obj.endpoint, pushTimeout ? 200 : undefined, obj.key, pushPayload);
           }
-<<<<<<< HEAD
-        });
-      }, server.pushTimeout * 5000);
-    });
-=======
->>>>>>> 41590abd
 
           promise.then(function() {
             console.log('Push Application Server - Notification sent to ' + obj.endpoint);

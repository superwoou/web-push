--- conflicted
+++ resolved
@@ -79,9 +79,6 @@
   };
 }
 
-<<<<<<< HEAD
-function sendNotification(endpoint, TTL, userPublicKey, payload, vapid) {
-=======
 function encrypt(userPublicKey, userAuth, payload) {
   var localCurve = crypto.createECDH('prime256v1');
   var localPublicKey = localCurve.generateKeys();
@@ -108,7 +105,6 @@
 function sendNotification(endpoint, params) {
   var args = arguments;
 
->>>>>>> f9993b9e
   return new Promise(function(resolve, reject) {
     try {
       if (args.length === 0) {
@@ -118,25 +114,13 @@
         var userPublicKey = params.userPublicKey;
         var userAuth = params.userAuth;
         var payload = params.payload;
+        var vapid = params.vapid;
       } else if (args.length !== 1) {
         var TTL = args[1];
         var userPublicKey = args[2];
         var payload = args[3];
         console.warn('You are using the old, deprecated, interface of the `sendNotification` function.'.bold.red);
       }
-<<<<<<< HEAD
-    };
-
-    var encrypted;
-    if (typeof payload !== 'undefined') {
-      encrypted = encrypt(urlBase64.decode(userPublicKey), new Buffer(payload));
-      options.headers = {
-        'Content-Length': encrypted.cipherText.length,
-        'Content-Type': 'application/octet-stream',
-        'Crypto-Key': 'keyid=p256dh;dh=' + urlBase64.encode(encrypted.localPublicKey),
-        'Encryption': 'keyid=p256dh;salt=' + urlBase64.encode(encrypted.salt),
-        'Content-Encoding': 'aesgcm128',
-=======
 
       const isGCM = endpoint.indexOf('https://android.googleapis.com/gcm/send') === 0;
 
@@ -149,55 +133,8 @@
         headers: {
           'Content-Length': 0,
         }
->>>>>>> f9993b9e
       };
 
-<<<<<<< HEAD
-    if (vapid) {
-      var header = {
-        typ: 'JWT',
-        alg: 'ES256'
-      };
-
-      var jwtPayload = {
-        aud: vapid.audience,
-        exp: Math.floor(Date.now() / 1000) + 86400,
-        sub: vapid.subject,
-      };
-
-      var jwt = jws.sign({
-        header: header,
-        payload: jwtPayload,
-        privateKey: toPEM(vapid.privateKey),
-      });
-
-      options.headers['Authorization'] = 'Bearer ' + jwt;
-      var key = 'p256ecdsa=' + urlBase64.encode(vapid.publicKey);
-      if (options.headers['Crypto-Key']) {
-        options.headers['Crypto-Key'] += ',' + key;
-      } else {
-        options.headers['Crypto-Key'] = key;
-      }
-
-      console.log(JSON.stringify(options.headers, null, 2));
-    }
-
-    var gcmPayload;
-    if (endpoint.indexOf('https://android.googleapis.com/gcm/send') === 0) {
-      if (payload) {
-        reject(new WebPushError('Payload not supported with GCM'));
-        return;
-      }
-
-      if (vapid) {
-        reject(new WebPushError('VAPID not supported with GCM'));
-        return;
-      }
-
-      if (!gcmAPIKey) {
-        console.warn('Attempt to send push notification to GCM endpoint, but no GCM key is defined'.bold.red);
-      }
-=======
       var encrypted;
       if (typeof payload !== 'undefined') {
         // Use Encryption-Key and the old standard for Firefox for now, otherwise we
@@ -233,7 +170,6 @@
         if (!gcmAPIKey) {
           console.warn('Attempt to send push notification to GCM endpoint, but no GCM key is defined'.bold.red);
         }
->>>>>>> f9993b9e
 
         var endpointSections = endpoint.split('/');
         var subscriptionId = endpointSections[endpointSections.length - 1];
@@ -251,6 +187,35 @@
         options.headers['Authorization'] = 'key=' + gcmAPIKey;
         options.headers['Content-Type'] = 'application/json';
         options.headers['Content-Length'] = gcmPayload.length;
+      }
+
+      if (vapid && !isGCM && !encrypted) {
+        var header = {
+          typ: 'JWT',
+          alg: 'ES256'
+        };
+
+        var jwtPayload = {
+          aud: vapid.audience,
+          exp: Math.floor(Date.now() / 1000) + 86400,
+          sub: vapid.subject,
+        };
+
+        var jwt = jws.sign({
+          header: header,
+          payload: jwtPayload,
+          privateKey: toPEM(vapid.privateKey),
+        });
+
+        options.headers['Authorization'] = 'Bearer ' + jwt;
+        var key = 'p256ecdsa=' + urlBase64.encode(vapid.publicKey);
+        if (options.headers['Crypto-Key']) {
+          options.headers['Crypto-Key'] += ',' + key;
+        } else {
+          options.headers['Crypto-Key'] = key;
+        }
+
+        console.log(JSON.stringify(options.headers, null, 2));
       }
 
       if (typeof TTL !== 'undefined') {

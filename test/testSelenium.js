'use strict';

(function() {
  const invalidNodeVersions = /0.(10|12).(\d+)/;
  if (process.versions.node.match(invalidNodeVersions)) {
    console.log('Skipping downloading browsers as selenium tests can\'t run on ' + process.versions.node);
    return;
  }

  /* eslint-disable global-require */
  const urlBase64 = require('urlsafe-base64');
  const seleniumAssistant = require('selenium-assistant');
  const webdriver = require('selenium-webdriver');
  const seleniumFirefox = require('selenium-webdriver/firefox');
  const assert = require('assert');
  const mkdirp = require('mkdirp');
  const fs = require('fs');
  const del = require('del');
  const chalk = require('chalk');
  const webPush = require('../src/index');
  const createServer = require('./helpers/create-server');
  /* eslint-enable global-require */

  webPush.setGCMAPIKey('AIzaSyAwmdX6KKd4hPfIcGU2SOfj9vuRDW6u-wo');

  const PUSH_TEST_TIMEOUT = 120 * 1000;
  const VAPID_PARAM = {
    subject: 'mailto:web-push@mozilla.org',
    privateKey: new Buffer('H6tqEMswzHOFlPHFi2JPfDQRiKN32ZJIwvSPWZl1VTA=', 'base64'),
    publicKey: new Buffer('BIx6khu9Z/5lBwNEXYNEOQiL70IKYDpDxsTyoiCb82puQ/V4c/NFdyrBFpWdsz3mikmV6sWARNuhRbbbLTMOmB0=', 'base64')
  };
  const testDirectory = './test/output/';

  let globalServer;
  let globalDriver;
  let testServerURL;

  function runTest(browser, options) {
    options = options || {};

    if (browser.getSeleniumBrowserId() === 'firefox' &&
      process.env.TRAVIS === 'true') {
      console.log('');
      console.warn(chalk.red(
        'Running on Travis so skipping firefox tests as ' +
        'they don\'t currently work.'
      ));
      console.log('');
      return Promise.resolve();
    }

    return createServer(options, webPush)
    .then(function(server) {
      globalServer = server;
      testServerURL = 'http://127.0.0.1:' + server.port;

      if (browser.getSeleniumBrowserId() === 'firefox') {
        // This is based off of: https://bugzilla.mozilla.org/show_bug.cgi?id=1275521
        // Unfortunately it doesn't seem to work :(
        const ffProfile = new seleniumFirefox.Profile();
        ffProfile.setPreference('dom.push.testing.ignorePermission', true);
        ffProfile.setPreference('notification.prompt.testing', true);
        ffProfile.setPreference('notification.prompt.testing.allow', true);
        browser.getSeleniumOptions().setProfile(ffProfile);
      } else if (browser.getSeleniumBrowserId() === 'chrome') {
        const chromeOperaPreferences = {
          profile: {
            content_settings: {
              exceptions: {
                notifications: {}
              }
            }
          }
        };
        chromeOperaPreferences.profile.content_settings.exceptions.notifications[testServerURL + ',*'] = {
          setting: 1
        };
        /* eslint-enable camelcase */

        // Write to a file
        const tempPreferenceDir = './test/output/temp/chromeOperaPreferences';
        mkdirp.sync(tempPreferenceDir + '/Default');

        // NOTE: The Default part of this path might be Chrome specific.
        fs.writeFileSync(tempPreferenceDir + '/Default/Preferences', JSON.stringify(chromeOperaPreferences));

        const seleniumOptions = browser.getSeleniumOptions();
        seleniumOptions.addArguments('user-data-dir=' + tempPreferenceDir + '/');
      }
      return browser.getSeleniumDriver();
    })
    .then(function(driver) {
      globalDriver = driver;

      if (options.vapid) {
        testServerURL += '?vapid=' + urlBase64.encode(options.vapid.publicKey);
      }

      // Tests will likely expect a native promise with then and catch
      // Not the web driver promise of then and thenCatch
      return new Promise(function(resolve, reject) {
        globalDriver.get(testServerURL)
        .then(function() {
          return globalDriver.executeScript(function() {
            return typeof navigator.serviceWorker !== 'undefined';
          });
        })
        .then(function(serviceWorkerSupported) {
          assert(serviceWorkerSupported);
        })
        .then(function() {
          return globalDriver.wait(function() {
            return globalDriver.executeScript(function() {
<<<<<<< HEAD
=======
              // Firefox 47 and Marionette Quirk
              if ('wrappedJSObject' in window) {
                return typeof window.wrappedJSObject.subscribeSuccess !== 'undefined';
              }

>>>>>>> 08290281
              return typeof window.subscribeSuccess !== 'undefined';
            });
          });
        })
        .then(function() {
          return globalDriver.executeScript(function() {
            if (!window.subscribeSuccess) {
              return window.subscribeError;
            }

            return null;
          });
        })
        .then(function(subscribeError) {
          if (subscribeError) {
            console.log('subscribeError: ', subscribeError);
            throw subscribeError;
          }

          return globalDriver.executeScript(function() {
<<<<<<< HEAD
=======
            if ('wrappedJSObject' in window) {
              return window.wrappedJSObject.testSubscription;
            }

>>>>>>> 08290281
            return window.testSubscription;
          });
        })
        .then(function(subscription) {
          if (!subscription) {
            throw new Error('No subscription found.');
          }

          subscription = JSON.parse(subscription);

          let promise;
          let pushPayload = null;
          let vapid = null;
          if (options) {
            pushPayload = options.payload;
            vapid = options.vapid;
          }

          if (!pushPayload) {
            promise = webPush.sendNotification(subscription.endpoint, {
              vapid: vapid
            });
          } else {
            if (!subscription.keys) {
              throw new Error('Require subscription.keys not found.');
            }

            promise = webPush.sendNotification(subscription.endpoint, {
              payload: pushPayload,
              userPublicKey: subscription.keys.p256dh,
              userAuth: subscription.keys.auth,
              vapid: vapid
            });
          }

          return promise
          .then(function(response) {
            if (response.length > 0) {
              const data = JSON.parse(response);
              if (typeof data.failure !== 'undefined' && data.failure > 0) {
                throw new Error('Bad GCM Response: ' + response);
              }
            }
          });
        })
        .then(function() {
          const expectedTitle = options.payload ? options.payload : 'no payload';
          return globalDriver.wait(function() {
            return webdriver.until.titleIs(expectedTitle, 60000);
          });
        })
        .then(function() {
          resolve();
        })
        .thenCatch(function(err) {
          reject(err);
        });
      });
    });
  }

  seleniumAssistant.printAvailableBrowserInfo();

  const availableBrowsers = seleniumAssistant.getAvailableBrowsers();
  availableBrowsers.forEach(function(browser) {
    if (browser.getSeleniumBrowserId() !== 'chrome' &&
      browser.getSeleniumBrowserId() !== 'firefox') {
      return;
    }

    suite('Selenium ' + browser.getPrettyName(), function() {
      this.retries(3);

      setup(function() {
        globalServer = null;

        return del(testDirectory);
      });

      teardown(function() {
        this.timeout(10000);

        return seleniumAssistant.killWebDriver(globalDriver)
        .catch(function(err) {
          console.log('Error killing web driver: ', err);
        })
        .then(function() {
          globalDriver = null;

          return del(testDirectory)
          .catch(function() {
            console.warn('Unable to delete test directory, going to wait 2 ' +
              'seconds and try again');
            // Add a timeout so that if the browser
            // changes any files in the test directory
            // it doesn't cause del to throw an error
            // (i.e. del checks files in directory, deletes them
            // while another process adds a file, then del fails
            // to remove a non-empty directory).
            return new Promise(function(resolve) {
              setTimeout(resolve, 2000);
            });
          })
          .then(function() {
            return del(testDirectory);
          });
        })
        .then(function() {
          if (globalServer) {
            globalServer.close();
            globalServer = null;
          }
        });
      });

      test('send/receive notification without payload with ' + browser.getPrettyName(), function() {
        this.timeout(PUSH_TEST_TIMEOUT);
        return runTest(browser);
      });

      test('send/receive notification with payload with ' + browser.getPrettyName(), function() {
        this.timeout(PUSH_TEST_TIMEOUT);
        return runTest(browser, {
          payload: 'marco'
        });
      });

      test('send/receive notification with vapid with ' + browser.getPrettyName(), function() {
        this.timeout(PUSH_TEST_TIMEOUT);
        return runTest(browser, {
          vapid: VAPID_PARAM
        });
      });

      test('send/receive notification with payload & vapid with ' + browser.getPrettyName(), function() {
        this.timeout(PUSH_TEST_TIMEOUT);
        return runTest(browser, {
          payload: 'marco',
          vapid: VAPID_PARAM
        });
      });
    });
  });
})();<|MERGE_RESOLUTION|>--- conflicted
+++ resolved
@@ -111,14 +111,6 @@
         .then(function() {
           return globalDriver.wait(function() {
             return globalDriver.executeScript(function() {
-<<<<<<< HEAD
-=======
-              // Firefox 47 and Marionette Quirk
-              if ('wrappedJSObject' in window) {
-                return typeof window.wrappedJSObject.subscribeSuccess !== 'undefined';
-              }
-
->>>>>>> 08290281
               return typeof window.subscribeSuccess !== 'undefined';
             });
           });
@@ -139,13 +131,6 @@
           }
 
           return globalDriver.executeScript(function() {
-<<<<<<< HEAD
-=======
-            if ('wrappedJSObject' in window) {
-              return window.wrappedJSObject.testSubscription;
-            }
-
->>>>>>> 08290281
             return window.testSubscription;
           });
         })

os:
  - linux
  - osx
env:
  global:
    - DISPLAY=$(if [[ $TRAVIS_OS_NAME == "linux" ]]; then echo ':99.0'; fi)
    - MOZ_XVFB=$(if [[ $TRAVIS_OS_NAME == "linux" ]]; then echo 1; fi)
  matrix:
    #- NODE_VERSION="0.12"
    #- NODE_VERSION="4" FIREFOX="nightly" CHROME="nightly"
    #- NODE_VERSION="4" FIREFOX="stable" CHROME="stable"
    - NODE_VERSION="0.12"
<<<<<<< HEAD
    - NODE_VERSION="4"
    - NODE_VERSION="stable"
=======
    - NODE_VERSION="4" FIREFOX="stable" CHROME="nightly"
>>>>>>> 3b48deff
before_install:
  - rm -rf ~/.nvm
  - git clone https://github.com/creationix/nvm.git ~/.nvm && (cd ~/.nvm && git checkout `git describe --abbrev=0 --tags`)
  - source ~/.nvm/nvm.sh
  - nvm install $NODE_VERSION
  - export NODE=$(nvm which $NODE_VERSION)
  - export NPM=${NODE%node}npm
install:
  - $NPM install
  - $NPM install mocha
before_script:
  - if [ "$TRAVIS_OS_NAME" == "linux" ]; then sh -e /etc/init.d/xvfb start; fi
script:
  - if [[ $TRAVIS_OS_NAME == "linux" ]]; then sudo $NODE test/selenium-chrome-init.js; fi
  - $NPM test
sudo: required<|MERGE_RESOLUTION|>--- conflicted
+++ resolved
@@ -10,12 +10,8 @@
     #- NODE_VERSION="4" FIREFOX="nightly" CHROME="nightly"
     #- NODE_VERSION="4" FIREFOX="stable" CHROME="stable"
     - NODE_VERSION="0.12"
-<<<<<<< HEAD
-    - NODE_VERSION="4"
-    - NODE_VERSION="stable"
-=======
     - NODE_VERSION="4" FIREFOX="stable" CHROME="nightly"
->>>>>>> 3b48deff
+    - NODE_VERSION="stable" FIREFOX="stable" CHROME="nightly"
 before_install:
   - rm -rf ~/.nvm
   - git clone https://github.com/creationix/nvm.git ~/.nvm && (cd ~/.nvm && git checkout `git describe --abbrev=0 --tags`)
